--- conflicted
+++ resolved
@@ -8,14 +8,9 @@
       LAST_PUBLISHED_FILE = '.last_published'
       LAST_INVALIDATION_FILE = '.last_invalidation'
 
-<<<<<<< HEAD
-      def self.publish!(region, key, secret, bucket, source, distribution_id, invalidations, exclusions, only_gzip, extra_options)
+      def self.publish!(region, key, secret, bucket, deployment_path, distribution_id, invalidations, exclusions, only_gzip, extra_options)
+        deployment_path_absolute = File.expand_path(deployment_path, Dir.pwd)
         s3 = self.establish_s3_client_connection!(region, key, secret)
-=======
-      def self.publish!(s3_endpoint, key, secret, bucket, deployment_path, distribution_id, invalidations, exclusions, only_gzip, extra_options)
-        deployment_path_absolute = File.expand_path(deployment_path, Dir.pwd)
-        s3 = self.establish_s3_client_connection!(s3_endpoint, key, secret)
->>>>>>> 06912346
         updated = false
 
         self.files(deployment_path_absolute, exclusions).each do |file|
