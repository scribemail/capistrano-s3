--- conflicted
+++ resolved
@@ -9,27 +9,13 @@
 
   context "on publish!" do
     it "publish all files" do
-<<<<<<< HEAD
       Aws::S3::Client.any_instance.expects(:put_object).times(8)
-
-      path = File.join(@root, 'sample')
-      Capistrano::S3::Publisher.publish!('s3.amazonaws.com', 'abc', '123', 'mybucket.amazonaws.com', path, 'cf123', [], [], false, {})
+      Capistrano::S3::Publisher.publish!('s3.amazonaws.com', 'abc', '123', 'mybucket.amazonaws.com', './spec/sample', 'cf123', [], [], false, {})
     end
 
     it "publish only gzip files when option is enabled" do
       Aws::S3::Client.any_instance.expects(:put_object).times(4)
-
-      path = File.join(@root, 'sample')
-      Capistrano::S3::Publisher.publish!('s3.amazonaws.com', 'abc', '123', 'mybucket.amazonaws.com', path, 'cf123', [], [], true, {})
-=======
-      AWS::S3::Client::V20060301.any_instance.expects(:put_object).times(8)
-      Capistrano::S3::Publisher.publish!('s3.amazonaws.com', 'abc', '123', 'mybucket.amazonaws.com', './spec/sample', 'cf123', [], [], false, {})
-    end
-
-    it "publish only gzip files when option is enabled" do
-      AWS::S3::Client::V20060301.any_instance.expects(:put_object).times(4)
       Capistrano::S3::Publisher.publish!('s3.amazonaws.com', 'abc', '123', 'mybucket.amazonaws.com', 'spec/sample', 'cf123', [], [], true, {})
->>>>>>> 06912346
     end
 
     context "invalidations" do
